--- conflicted
+++ resolved
@@ -15,13 +15,7 @@
                  [log4j/log4j "1.2.16" :exclusions [javax.mail/mail
                                                     javax.jms/jms
                                                     com.sun.jdmk/jmxtools
-<<<<<<< HEAD
-                                                    com.sun.jmx/jmxri]]
-                 ]
-  :source-paths ["src" "test"]
-=======
                                                     com.sun.jmx/jmxri]]]
->>>>>>> a82f6d6f
   :dev-dependencies [[swank-clojure "1.4.2"]]
   :aot [clojure-hadoop.config
         clojure-hadoop.defjob
