(ns clojure-hadoop.job
  (:require [clojure-hadoop.gen :as gen]
            [clojure-hadoop.imports :as imp]
            [clojure-hadoop.wrap :as wrap]
            [clojure-hadoop.config :as config]
            [clojure-hadoop.load :as load]
	    [clojure.stacktrace])
  (:import (org.apache.hadoop.util Tool))
  (:use [clojure-hadoop.config :only (configuration)]
        [clojure-hadoop.context :only (with-context)]))

(imp/import-conf)
(imp/import-io)
(imp/import-io-compress)
(imp/import-fs)
(imp/import-mapreduce)
(imp/import-mapreduce-lib)

<<<<<<< HEAD
(def ^Configuration ^:dynamic *config* nil)

(gen/gen-job-classes)

(def ^{:private true} method-fn-name
=======
(def ^:dynamic ^Configuration *config* nil)

(gen/gen-job-classes)

(def ^:private method-fn-name
>>>>>>> 1b84ce21
  {"map" "mapper-map"
   "reduce" "reducer-reduce"
   "combine" "combiner-reduce"})

<<<<<<< HEAD
(def ^{:private true} wrapper-fn
=======
(def ^:private wrapper-fn
>>>>>>> 1b84ce21
  {"map" wrap/wrap-map
   "reduce" wrap/wrap-reduce
   "combine" wrap/wrap-reduce})

<<<<<<< HEAD
(def ^{:private true} default-reader
=======
(def ^:private default-reader
>>>>>>> 1b84ce21
  {"map" wrap/clojure-map-reader
   "reduce" wrap/clojure-reduce-reader
   "combine" wrap/clojure-reduce-reader})

(defn set-config [config]
  (alter-var-root (var *config*) (fn [_] config)))

(defn- configure-functions
  "Preps the mapper or reducer with a Clojure function read from the
  job configuration.  Called from Mapper.configure and
  Reducer.configure."
  [type ^Configuration configuration]
  (set-config configuration)
  (let [function (load/load-name (.get configuration (str "clojure-hadoop.job." type)))
        reader (if-let [v (.get configuration (str "clojure-hadoop.job." type ".reader"))]
                 (load/load-name v)
                 (default-reader type))
        writer (if-let [v (.get configuration (str "clojure-hadoop.job." type ".writer"))]
                 (load/load-name v)
                 wrap/clojure-writer)]
    (assert (fn? function))
    (alter-var-root (ns-resolve (the-ns 'clojure-hadoop.job)
                                (symbol (method-fn-name type)))
                    (fn [_] ((wrapper-fn type) function reader writer)))))

;;; CREATING AND CONFIGURING JOBS

(defn parse-command-line [job args]
  (try
    (config/parse-command-line-args job args)
    (catch Exception e
      (clojure.stacktrace/print-cause-trace e)
      (config/print-usage)
      (System/exit 1))))

;;; MAPPER METHODS

(defn mapper-cleanup [this context]
  (with-context context
    (let [configuration (.getConfiguration context)]
      (if-let [cleanup-fn-name (.get configuration config/map-cleanup)]
        ((load/load-name cleanup-fn-name) context)))))

(defn mapper-map [this wkey wvalue context]
  (throw (Exception. "Mapper function not defined.")))

(defn mapper-setup [this context]
  (with-context context
    (let [configuration (.getConfiguration context)]
      (configure-functions "map" configuration)
      (if-let [setup-fn-name (.get configuration config/map-setup)]
        ((load/load-name setup-fn-name) context)))))

;;; REDUCER METHODS

(defn reducer-cleanup [this context]
  (with-context context
    (let [configuration (.getConfiguration context)]
      (if-let [cleanup-fn-name (.get configuration config/reduce-cleanup)]
        ((load/load-name cleanup-fn-name) context)))))

(defn reducer-reduce [this wkey wvalues context]
  (throw (Exception. "Reducer function not defined.")))

(defn reducer-setup [this context]
  (with-context context
    (let [configuration (.getConfiguration context)]
      (configure-functions "reduce" configuration)
      (if-let [setup-fn-name (.get configuration config/reduce-setup)]
        ((load/load-name setup-fn-name) context)))))

;;; COMBINER METHODS

(defn combiner-cleanup [this context]
  (with-context context
    (let [configuration (.getConfiguration context)]
      (if-let [cleanup-fn-name (.get configuration config/combine-cleanup)]
        ((load/load-name cleanup-fn-name) context)))))

(defn combiner-reduce [this wkey wvalues context]
  (throw (Exception. "Combiner function not defined.")))

(defn combiner-setup [this context]
  (with-context context
    (let [configuration (.getConfiguration context)]
      (configure-functions "combine" configuration)
      (if-let [setup-fn-name (.get configuration config/combine-setup)]
        ((load/load-name setup-fn-name) context)))))

(defn- handle-replace-option [^Job job]
  (when (= "true" (.get (configuration job) "clojure-hadoop.job.replace"))
    (let [output (FileOutputFormat/getOutputPath job)
          fs (FileSystem/get (.toUri output) (configuration job))]
      (.delete fs output true))))

(defn- set-default-config [^Job job]
  (doto job
    (.setJobName "clojure_hadoop.job")
    (.setOutputKeyClass Text)
    (.setOutputValueClass Text)
    (.setMapperClass (Class/forName "clojure_hadoop.job_mapper"))
    (.setReducerClass (Class/forName "clojure_hadoop.job_reducer"))
    (.setInputFormatClass SequenceFileInputFormat)
    (.setOutputFormatClass SequenceFileOutputFormat)
    (FileOutputFormat/setCompressOutput true)
    (SequenceFileOutputFormat/setOutputCompressionType
     SequenceFile$CompressionType/BLOCK)))

;;
;; Override name and class if needed
;;

(def ^:dynamic *job-customization* nil)

(defmacro with-job-customization
  "This binding macro allows us to de-couple the library jar that
   clojure-hadoop is in from the jar that hosts the application logic
   for situations where we are not building uberjars and have
   libraries on the distributed cache classpath :name sets the
   job name and :jar-class is used to set the classpath"
  [map & body]
  (assert (map? map))				  
  `(binding [*job-customization* ~map]
     ~@body))

(defn- job-name []
  (or (:name *job-customization*) "clojure-hadoop.job"))

(defn- jar-class [default]
  (or (:jar-class *job-customization*) default))

;;
;; Allow wait-for-completion as well as a batch submission based on config
;;

(defn- submit-job [#^Job job]
  (handle-replace-option job)
  (let [batch?  (= "true" (.get (configuration job) "clojure-hadoop.job.batch"))]
    (if batch?
      (.submit job)
      (.waitForCompletion job true))))

(defn run-hadoop-job
  "Run a hadoop job and wait for completion.
   Params are a hadoop Tool instance and a configuration function that should accept a single hadoop Job parameter.
   The config function will be called with the current job once the default params have been set."
  [tool job-config-fn]
  (let [config (.getConf tool)]
    (doto (Job. config)
      (.setJarByClass (jar-class (.getClass tool)))
      (.setJobName (job-name))
      (set-default-config)
      (job-config-fn)
      (submit-job))))

(defn run
  "Runs a Hadoop job given the job configuration map/fn."
  ([job]
     (run (clojure_hadoop.job.) job))
  ([tool job]
     (run-hadoop-job tool #(config/conf % :job job))))

;;; TOOL METHODS

(gen/gen-conf-methods)
(gen/gen-main-method)

(defn tool-run [^Tool this args]
  (run-hadoop-job this #(parse-command-line % args))
  0)<|MERGE_RESOLUTION|>--- conflicted
+++ resolved
@@ -16,37 +16,21 @@
 (imp/import-mapreduce)
 (imp/import-mapreduce-lib)
 
-<<<<<<< HEAD
 (def ^Configuration ^:dynamic *config* nil)
 
 (gen/gen-job-classes)
 
 (def ^{:private true} method-fn-name
-=======
-(def ^:dynamic ^Configuration *config* nil)
-
-(gen/gen-job-classes)
-
-(def ^:private method-fn-name
->>>>>>> 1b84ce21
   {"map" "mapper-map"
    "reduce" "reducer-reduce"
    "combine" "combiner-reduce"})
 
-<<<<<<< HEAD
 (def ^{:private true} wrapper-fn
-=======
-(def ^:private wrapper-fn
->>>>>>> 1b84ce21
   {"map" wrap/wrap-map
    "reduce" wrap/wrap-reduce
    "combine" wrap/wrap-reduce})
 
-<<<<<<< HEAD
 (def ^{:private true} default-reader
-=======
-(def ^:private default-reader
->>>>>>> 1b84ce21
   {"map" wrap/clojure-map-reader
    "reduce" wrap/clojure-reduce-reader
    "combine" wrap/clojure-reduce-reader})
@@ -168,7 +152,7 @@
    libraries on the distributed cache classpath :name sets the
    job name and :jar-class is used to set the classpath"
   [map & body]
-  (assert (map? map))				  
+  (assert (map? map))
   `(binding [*job-customization* ~map]
      ~@body))
 
