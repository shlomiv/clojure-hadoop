--- conflicted
+++ resolved
@@ -140,7 +140,10 @@
     (SequenceFileOutputFormat/setOutputCompressionType
      SequenceFile$CompressionType/BLOCK)))
 
-<<<<<<< HEAD
+;;
+;; Override name and class if needed
+;;
+
 (def *job-customization* nil)
 
 (defmacro with-job-customization
@@ -165,41 +168,12 @@
 ;;
 
 (defn- submit-job [#^Job job]
-  (println job)
   (handle-replace-option job)
   (let [batch?  (= "true" (.get (configuration job) "clojure-hadoop.job.batch"))]
     (if batch?
       (.submit job)
       (.waitForCompletion job true))))
 
-(defn run
-  "Runs a Hadoop job given the job configuration map/fn."
-  ([job] 
-     (run (clojure_hadoop.job.) job))
-  ([tool job] 
-     (doto (Job. (.getConf tool))
-       (.setJarByClass (jar-class (.getClass tool)))
-       (set-default-config)
-       (.setJobName (job-name))
-       (config/conf :job job)
-       (submit-job))))
-
-(defn run-with-args
-  "Runs a clojure-hadoop job given a seq of command line
-   arguments, helpful as a proxy to call from flow.clj"
-  ([job args]
-     (println args)
-     (run-with-args (clojure_hadoop.job.) job args))
-  ([tool job args]
-     (doto (Job. (.getConf tool))
-       (println)
-       (.setJarByClass (jar-class (.getClass tool)))
-       (set-default-config)
-       (.setJobName (job-name))
-       (parse-command-line args)
-       (config/conf :job job)
-       (submit-job))))
-=======
 (defn- run-hadoop-job
   "Run a hadoop job and wait for completion.
    Params are a hadoop Tool instance and a configuration function that should accept a single hadoop Job parameter.
@@ -207,11 +181,11 @@
   [tool job-config-fn]
   (let [config (.getConf tool)]
     (doto (Job. config)
-      (.setJarByClass (.getClass tool))
+      (.setJarByClass (jar-class (.getClass tool)))
+      (.setJobName (job-name))
       (set-default-config)
       (job-config-fn)
-      (handle-replace-option)
-      (.waitForCompletion true))))
+      (submit-job))))
 
 (defn run
   "Runs a Hadoop job given the job configuration map/fn."
@@ -219,7 +193,6 @@
      (run (clojure_hadoop.job.) job))  		    
   ([tool job]
      (run-hadoop-job tool #(config/conf % :job job))))
->>>>>>> 97e410dc
 
 ;;; TOOL METHODS
 
@@ -227,14 +200,5 @@
 (gen/gen-main-method)
 
 (defn tool-run [^Tool this args]
-<<<<<<< HEAD
-  (doto (Job. (.getConf this))
-    (.setJarByClass (jar-class (.getClass this)))
-    (set-default-config)
-    (.setJobName (job-name))
-    (parse-command-line args)
-    (submit-job))
-=======
   (run-hadoop-job this #(parse-command-line % args))
->>>>>>> 97e410dc
   0)