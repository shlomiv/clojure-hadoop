(ns clojure-hadoop.config
  (:require [clojure-hadoop.imports :as imp]
            [clojure-hadoop.load :as load])
  (:use [clojure.contrib.string :only [trim replace-re]]
        [clojure.contrib.def :only [defvar]]))

;; This file defines configuration options for clojure-hadoop.
;;
;; The SAME options may be given either on the command line (to
;; clojure_hadoop.job) or in a call to defjob.
;;
;; In defjob, option names are keywords.  Values are symbols or
;; keywords.  Symbols are resolved as functions or classes.  Keywords
;; are converted to Strings.
;;
;; On the command line, option names are preceeded by "-".
;;
;; Options are defined as methods of the conf multimethod.
;; Documentation for individual options appears with each method,
;; below.

(imp/import-io)
(imp/import-io-compress)
(imp/import-fs)
(imp/import-mapreduce)
(imp/import-mapreduce-lib)

(defvar combine-cleanup "clojure-hadoop.job.combine.cleanup"
  "The name of the property that stores the cleanup function name of
  the combiner.")

(defvar combine-setup "clojure-hadoop.job.combine.setup"
  "The name of the property that stores the setup function name of the
  combiner.")

(defvar map-cleanup "clojure-hadoop.job.map.cleanup"
  "The name of the property that stores the cleanup function name of
  the mapper.")

(defvar map-setup "clojure-hadoop.job.map.setup"
  "The name of the property that stores the setup function name of the
  mapper.")

(defvar reduce-cleanup "clojure-hadoop.job.reduce.cleanup"
  "The name of the property that stores the cleanup function name of
  the reducer.")

(defvar reduce-setup "clojure-hadoop.job.reduce.setup"
  "The name of the property that stores the setup function name of the
  reducer.")

(defn- ^String as-str [s]
  (cond (keyword? s) (name s)
        (class? s) (.getName ^Class s)
        (fn? s) (throw (Exception. "Cannot use function as value; use a symbol."))
        :else (str s)))

(defn configuration
  "Returns the configuration for the job."
  [^Job job] (.getConfiguration job))

(defmulti conf (fn [job key value] key))

(defmethod conf :job [^Job job key value]
  (cond
   (nil? value) (throw (IllegalArgumentException. (format "Job %s not found" value)))
   (string? value) (conf job :job (load/load-name value))
   (fn? value) (conf job :job (value))
   :else (doseq [[k v] value] (conf job k v))))

(defn- set-parameters [^Job job params]
  (doseq [[param value] params]
    (.set (configuration job) param value)))

(defmethod conf :params [^Job job key params]
  (set-parameters job (var-get (resolve (read-string params)))))

;; Modify the job or configuration 
(defmethod conf :configure [^Job job key fnames]
  (doseq [fname (if (sequential? fnames) fnames (list fnames))]
    (if (fn? fname)
      (fname job)
      ((load/load-name fname) job))))

(defmethod conf :name [^Job job key value]
  (.setJobName job value))

;; Job input paths, separated by commas, as a String.
(defmethod conf :input [^Job job key value]
  (FileInputFormat/setInputPaths job (as-str value)))

;; Job output path, as a String.
(defmethod conf :output [^Job job key value]
  (FileOutputFormat/setOutputPath job (Path. (as-str value))))

;; When true or "true", deletes output path before starting.
(defmethod conf :replace [^Job job key value]
  (when (= (as-str value) "true")
    (.set (configuration job) "clojure-hadoop.job.replace" "true")))

;; The mapper function.  May be a class name or a Clojure function as
;; namespace/symbol.  May also be "identity" for IdentityMapper.
(defmethod conf :map [^Job job key value]
  (let [value (as-str value)]
    (cond
     (= "identity" value)
     (.setMapperClass job Mapper)

     (.contains value "/")
     (.set (configuration job) "clojure-hadoop.job.map" value)

     :else
     (.setMapperClass job (Class/forName value)))))

;; The name of the mapper cleanup function as namespace/symbol.
(defmethod conf :map-cleanup [^Job job key value]
  (let [value (as-str value)]
    (if (.contains value "/")
      (.set (configuration job) map-cleanup value))))

;; The name of the mapper setup function as namespace/symbol.
(defmethod conf :map-setup [^Job job key value]
  (let [value (as-str value)]
    (if (.contains value "/")
      (.set (configuration job) map-setup value))))

;; The reducer function.  May be a class name or a Clojure function as
;; namespace/symbol.  May also be "identity" for IdentityReducer or
;; "none" for no reduce stage.
(defmethod conf :reduce [^Job job key value]
  (let [value (as-str value)]
    (cond
     (= "identity" value)
     (.setReducerClass job Reducer)

     (= "none" value)
     (.setNumReduceTasks job 0)

     (.contains value "/")
     (.set (configuration job) "clojure-hadoop.job.reduce" value)

     :else
     (.setReducerClass job (Class/forName value)))))

;; The name of the reducer cleanup function as namespace/symbol.
(defmethod conf :reduce-cleanup [^Job job key value]
  (let [value (as-str value)]
    (if (.contains value "/")
      (.set (configuration job) reduce-cleanup value))))

;; The name of the reducer setup function as namespace/symbol.
(defmethod conf :reduce-setup [^Job job key value]
  (let [value (as-str value)]
    (if (.contains value "/")
      (.set (configuration job) reduce-setup value))))

(defmethod conf :reduce-tasks [^Job job key value]
  (if (integer? value)
    (.setNumReduceTasks job value)
    (try
      (.setNumReduceTasks job (Integer/parseInt (trim value)))
      (catch NumberFormatException _
        (throw (IllegalArgumentException. "The reduce-tasks option must be an integer."))))))

(defmethod conf :combine [^Job job key value]
  (let [value (as-str value)]
    (cond
     (.contains value "/")      
     (do
       (.setCombinerClass job (Class/forName "clojure_hadoop.job_combiner"))
       (.set (configuration job) "clojure-hadoop.job.combine" value))

     :else
     (.setCombinerClass job (Class/forName value)))))

;; The name of the combiner cleanup function as namespace/symbol.
(defmethod conf :combine-cleanup [^Job job key value]
  (let [value (as-str value)]
    (if (.contains value "/")
      (.set (configuration job) combine-cleanup value))))

;; The name of the reducer setup function as namespace/symbol.
(defmethod conf :combine-setup [^Job job key value]
  (let [value (as-str value)]
    (if (.contains value "/")
      (.set (configuration job) combine-setup value))))

;; The mapper reader function, converts Hadoop Writable types to
;; native Clojure types.
(defmethod conf :map-reader [^Job job key value]
  (.set (configuration job) "clojure-hadoop.job.map.reader" (as-str value)))

;; The mapper writer function; converts native Clojure types to Hadoop
;; Writable types.
(defmethod conf :map-writer [^Job job key value]
  (doto (configuration job)
    (.set "clojure-hadoop.job.map.writer" (as-str value))
    (.set "clojure-hadoop.job.combine.writer" (as-str value))))

;; The mapper output key class; used when the mapper writer outputs
;; types different from the job output.
(defmethod conf :map-output-key [^Job job key value]
  (.setMapOutputKeyClass job (Class/forName value)))

;; The mapper output value class; used when the mapper writer outputs
;; types different from the job output.
(defmethod conf :map-output-value [^Job job key value]
  (.setMapOutputValueClass job (Class/forName value)))

;; The job output key class.
(defmethod conf :output-key [^Job job key value]
  (.setOutputKeyClass job (Class/forName value)))

;; The job output value class.
(defmethod conf :output-value [^Job job key value]
  (.setOutputValueClass job (Class/forName value)))

;; The reducer reader function, converts Hadoop Writable types to
;; native Clojure types.
(defmethod conf :reduce-reader [^Job job key value]
  (doto (configuration job)
    (.set "clojure-hadoop.job.reduce.reader" (as-str value))
    (.set "clojure-hadoop.job.combine.reader" (as-str value))))

;; The reducer writer function; converts native Clojure types to
;; Hadoop Writable types.
(defmethod conf :reduce-writer [^Job job key value]
  (.set (configuration job) "clojure-hadoop.job.reduce.writer" (as-str value)))

;; The input file format.  May be a class name or "text" for
;; TextInputFormat, "kvtext" fro KeyValueTextInputFormat, "seq" for
;; SequenceFileInputFormat.
(defmethod conf :input-format [^Job job key value]
  (let [val (as-str value)]
    (cond
     (= "text" val)
     (.setInputFormatClass job TextInputFormat)

     (= "seq" val)
     (.setInputFormatClass job SequenceFileInputFormat)

     :else
     (.setInputFormatClass job (Class/forName value)))))

;; The output file format.  May be a class name or "text" for
;; TextOutputFormat, "seq" for SequenceFileOutputFormat.
(defmethod conf :output-format [^Job job key value]
  (let [val (as-str value)]
    (cond
     (= "text" val)
     (.setOutputFormatClass job TextOutputFormat)

     (= "seq" val)
     (.setOutputFormatClass job SequenceFileOutputFormat)

     :else
     (.setOutputFormatClass job (Class/forName value)))))

;; If true, compress job output files.
(defmethod conf :compress-output [^Job job key value]
  (let [val (.toLowerCase (as-str value))]
    (cond
     (= "true" val)
     (FileOutputFormat/setCompressOutput job true)

     (= "false" val)
     (FileOutputFormat/setCompressOutput job false)

     :else
     (throw (Exception. (str "compress-output value must be true or false, but given '" val "'"))))))

;; Codec to use for compressing job output files.
(defmethod conf :output-compressor [^Job job key value]
  (let [val (as-str value)]
    (cond
     (= "default" val)
     (FileOutputFormat/setOutputCompressorClass job DefaultCodec)

     (= "gzip" val)
     (FileOutputFormat/setOutputCompressorClass job GzipCodec)

     (= "bzip2" val)
     (FileOutputFormat/setOutputCompressorClass job BZip2Codec)

     :else
     (FileOutputFormat/setOutputCompressorClass job (Class/forName value)))))

;; Type of compression to use for sequence files.
(defmethod conf :compression-type [^Job job key value]
  (let [val (as-str value)]
    (cond
     (= "block" val)
     (SequenceFileOutputFormat/setOutputCompressionType
      job SequenceFile$CompressionType/BLOCK)

     (= "none" val)
     (SequenceFileOutputFormat/setOutputCompressionType
      job SequenceFile$CompressionType/NONE)

     (= "record" val)
     (SequenceFileOutputFormat/setOutputCompressionType
      job SequenceFile$CompressionType/RECORD))))

<<<<<<< HEAD
(defmethod conf :batch [^Job job key value]
  (let [val (as-str value)]
    (cond (= val "true")
	  (.set (configuration job) "clojure-hadoop.job.batch" "true")
	  (= val "false")
	  (.set (configuration job) "clojure-hadoop.job.batch" "false"))))
=======
(defn- to-keyword [^String k]
  (keyword 
   (let [fk (first k)]
     (if (or (= fk \:) (= fk \-))
       (.substring k 1)
       k))))
>>>>>>> 97e410dc

(defn parse-command-line-args [^Job job args]
  (when (empty? args)
    (throw (IllegalArgumentException. "Missing required options.")))
  (when-not (even? (count args))
    (throw (IllegalArgumentException. "Number of options must be even.")))
  (doseq [[k v] (partition 2 args)]
    (conf job (to-keyword k) v)))

(defn print-usage []
  (println "Usage: java -cp [jars...] clojure_hadoop.job [options...]
Required options are:
 -input     comma-separated input paths
 -output    output path
 -map       mapper function, as namespace/name or class name
 -reduce    reducer function, as namespace/name or class name
OR
 -job       job definition function, as namespace/name

Mapper or reducer function may also be \"identity\".
Reducer function may also be \"none\".

Other available options are:
 -input-format      Class name or \"text\" or \"seq\" (SeqFile)
 -output-format     Class name or \"text\" or \"seq\" (SeqFile)
 -output-key        Class for job output key
 -output-value      Class for job output value
 -map-count         Number of Mapper instances
 -map-output-key    Class for intermediate Mapper output key
 -map-output-value  Class for intermediate Mapper output value
 -map-reader        Mapper reader function, as namespace/name
 -map-writer        Mapper writer function, as namespace/name
 -reduce-count      Number of Reducer instances
 -reduce-reader     Reducer reader function, as namespace/name
 -reduce-writer     Reducer writer function, as namespace/name
 -combine           Combiner function, as namespace/name or class name
 -name              Job name
 -replace           If \"true\", deletes output dir before start
 -compress-output   If \"true\", compress job output files
 -output-compressor Compression class or \"gzip\",\"bzip2\",\"default\"
 -compression-type  For seqfiles, compress \"block\",\"record\",\"none\"
 -batch             If \"false\" (default), run interactively, else 'submit'
"))
<|MERGE_RESOLUTION|>--- conflicted
+++ resolved
@@ -301,21 +301,20 @@
      (SequenceFileOutputFormat/setOutputCompressionType
       job SequenceFile$CompressionType/RECORD))))
 
-<<<<<<< HEAD
+
 (defmethod conf :batch [^Job job key value]
   (let [val (as-str value)]
     (cond (= val "true")
 	  (.set (configuration job) "clojure-hadoop.job.batch" "true")
 	  (= val "false")
 	  (.set (configuration job) "clojure-hadoop.job.batch" "false"))))
-=======
+
 (defn- to-keyword [^String k]
   (keyword 
    (let [fk (first k)]
      (if (or (= fk \:) (= fk \-))
        (.substring k 1)
        k))))
->>>>>>> 97e410dc
 
 (defn parse-command-line-args [^Job job args]
   (when (empty? args)
