(ns clojure-hadoop.config
  (:require [clojure-hadoop.imports :as imp]
            [clojure-hadoop.load :as load])
<<<<<<< HEAD
  (:use [clojure.string :only [trim]]))
=======
  (:require [clojure.string :as str]))
>>>>>>> 1b84ce21

;; This file defines configuration options for clojure-hadoop.
;;
;; The SAME options may be given either on the command line (to
;; clojure_hadoop.job) or in a call to defjob.
;;
;; In defjob, option names are keywords.  Values are symbols or
;; keywords.  Symbols are resolved as functions or classes.  Keywords
;; are converted to Strings.
;;
;; On the command line, option names are preceeded by "-".
;;
;; Options are defined as methods of the conf multimethod.
;; Documentation for individual options appears with each method,
;; below.

(imp/import-io)
(imp/import-io-compress)
(imp/import-fs)
(imp/import-mapreduce)
(imp/import-mapreduce-lib)

<<<<<<< HEAD
(def combine-cleanup "clojure-hadoop.job.combine.cleanup"
=======
(def combine-cleanup 
>>>>>>> 1b84ce21
  "The name of the property that stores the cleanup function name of
  the combiner."
  "clojure-hadoop.job.combine.cleanup")

<<<<<<< HEAD
(def combine-setup "clojure-hadoop.job.combine.setup"
=======
(def combine-setup 
>>>>>>> 1b84ce21
  "The name of the property that stores the setup function name of the
  combiner."
  "clojure-hadoop.job.combine.setup")

<<<<<<< HEAD
(def map-cleanup "clojure-hadoop.job.map.cleanup"
=======
(def map-cleanup 
>>>>>>> 1b84ce21
  "The name of the property that stores the cleanup function name of
  the mapper."
  "clojure-hadoop.job.map.cleanup")

<<<<<<< HEAD
(def map-setup "clojure-hadoop.job.map.setup"
=======
(def map-setup 
>>>>>>> 1b84ce21
  "The name of the property that stores the setup function name of the
  mapper."
  "clojure-hadoop.job.map.setup")

<<<<<<< HEAD
(def reduce-cleanup "clojure-hadoop.job.reduce.cleanup"
=======
(def reduce-cleanup 
>>>>>>> 1b84ce21
  "The name of the property that stores the cleanup function name of
  the reducer."
  "clojure-hadoop.job.reduce.cleanup")

<<<<<<< HEAD
(def reduce-setup "clojure-hadoop.job.reduce.setup"
=======
(def reduce-setup 
>>>>>>> 1b84ce21
  "The name of the property that stores the setup function name of the
  reducer."
  "clojure-hadoop.job.reduce.setup")

(defn- ^String as-str [s]
  (cond (keyword? s) (name s)
        (class? s) (.getName ^Class s)
        (fn? s) (throw (Exception. "Cannot use function as value; use a symbol."))
        :else (str s)))

(defn configuration
  "Returns the configuration for the job."
  [^Job job] (.getConfiguration job))

(defmulti conf (fn [job key value] key))

(defmethod conf :job [^Job job key value]
  (cond
   (nil? value) (throw (IllegalArgumentException. (format "Job %s not found" value)))
   (string? value) (conf job :job (load/load-name value))
   (fn? value) (conf job :job (value))
   :else (doseq [[k v] value] (conf job k v))))

<<<<<<< HEAD
=======
(defn- set-parameters [^Job job params]
  (doseq [[param value] params]
    (.set (configuration job) param value)))

(defmethod conf :params [^Job job key params]
  (set-parameters job (var-get (resolve (read-string params)))))

;; Modify the job or configuration 
(defmethod conf :configure [^Job job key fnames]
  (doseq [fname (if (sequential? fnames) fnames (list fnames))]
    (if (fn? fname)
      (fname job)
      ((load/load-name fname) job))))

>>>>>>> 1b84ce21
(defmethod conf :name [^Job job key value]
  (.setJobName job value))

;; Job input paths, separated by commas, as a String.
(defmethod conf :input [^Job job key value]
  (FileInputFormat/setInputPaths job (as-str value)))

;; Job output path, as a String.
(defmethod conf :output [^Job job key value]
  (FileOutputFormat/setOutputPath job (Path. (as-str value))))

;; When true or "true", deletes output path before starting.
(defmethod conf :replace [^Job job key value]
  (when (= (as-str value) "true")
    (.set (configuration job) "clojure-hadoop.job.replace" "true")))

;; The mapper function.  May be a class name or a Clojure function as
;; namespace/symbol.  May also be "identity" for IdentityMapper.
(defmethod conf :map [^Job job key value]
  (let [value (as-str value)]
    (cond
     (= "identity" value)
     (.setMapperClass job Mapper)

     (.contains value "/")
     (.set (configuration job) "clojure-hadoop.job.map" value)

     :else
     (.setMapperClass job (Class/forName value)))))

;; The name of the mapper cleanup function as namespace/symbol.
(defmethod conf :map-cleanup [^Job job key value]
  (let [value (as-str value)]
    (if (.contains value "/")
      (.set (configuration job) map-cleanup value))))

;; The name of the mapper setup function as namespace/symbol.
(defmethod conf :map-setup [^Job job key value]
  (let [value (as-str value)]
    (if (.contains value "/")
      (.set (configuration job) map-setup value))))

;; The reducer function.  May be a class name or a Clojure function as
;; namespace/symbol.  May also be "identity" for IdentityReducer or
;; "none" for no reduce stage.
(defmethod conf :reduce [^Job job key value]
  (let [value (as-str value)]
    (cond
     (= "identity" value)
     (.setReducerClass job Reducer)

     (= "none" value)
     (.setNumReduceTasks job 0)

     (.contains value "/")
     (.set (configuration job) "clojure-hadoop.job.reduce" value)

     :else
     (.setReducerClass job (Class/forName value)))))

;; The name of the reducer cleanup function as namespace/symbol.
(defmethod conf :reduce-cleanup [^Job job key value]
  (let [value (as-str value)]
    (if (.contains value "/")
      (.set (configuration job) reduce-cleanup value))))

;; The name of the reducer setup function as namespace/symbol.
(defmethod conf :reduce-setup [^Job job key value]
  (let [value (as-str value)]
    (if (.contains value "/")
      (.set (configuration job) reduce-setup value))))

(defmethod conf :reduce-tasks [^Job job key value]
  (if (integer? value)
    (.setNumReduceTasks job value)
    (try
      (.setNumReduceTasks job (Integer/parseInt (str/trim value)))
      (catch NumberFormatException _
        (throw (IllegalArgumentException. "The reduce-tasks option must be an integer."))))))

(defmethod conf :combine [^Job job key value]
  (let [value (as-str value)]
    (cond
     (.contains value "/")
     (do
       (.setCombinerClass job (Class/forName "clojure_hadoop.job_combiner"))
       (.set (configuration job) "clojure-hadoop.job.combine" value))

     :else
     (.setCombinerClass job (Class/forName value)))))

;; The name of the combiner cleanup function as namespace/symbol.
(defmethod conf :combine-cleanup [^Job job key value]
  (let [value (as-str value)]
    (if (.contains value "/")
      (.set (configuration job) combine-cleanup value))))

;; The name of the reducer setup function as namespace/symbol.
(defmethod conf :combine-setup [^Job job key value]
  (let [value (as-str value)]
    (if (.contains value "/")
      (.set (configuration job) combine-setup value))))

;; The mapper reader function, converts Hadoop Writable types to
;; native Clojure types.
(defmethod conf :map-reader [^Job job key value]
  (.set (configuration job) "clojure-hadoop.job.map.reader" (as-str value)))

;; The mapper writer function; converts native Clojure types to Hadoop
;; Writable types.
(defmethod conf :map-writer [^Job job key value]
  (doto (configuration job)
    (.set "clojure-hadoop.job.map.writer" (as-str value))
    (.set "clojure-hadoop.job.combine.writer" (as-str value))))

;; The mapper output key class; used when the mapper writer outputs
;; types different from the job output.
(defmethod conf :map-output-key [^Job job key value]
  (.setMapOutputKeyClass job (Class/forName value)))

;; The mapper output value class; used when the mapper writer outputs
;; types different from the job output.
(defmethod conf :map-output-value [^Job job key value]
  (.setMapOutputValueClass job (Class/forName value)))

;; The job output key class.
(defmethod conf :output-key [^Job job key value]
  (.setOutputKeyClass job (Class/forName value)))

;; The job output value class.
(defmethod conf :output-value [^Job job key value]
  (.setOutputValueClass job (Class/forName value)))

;; The reducer reader function, converts Hadoop Writable types to
;; native Clojure types.
(defmethod conf :reduce-reader [^Job job key value]
  (doto (configuration job)
    (.set "clojure-hadoop.job.reduce.reader" (as-str value))
    (.set "clojure-hadoop.job.combine.reader" (as-str value))))

;; The reducer writer function; converts native Clojure types to
;; Hadoop Writable types.
(defmethod conf :reduce-writer [^Job job key value]
  (.set (configuration job) "clojure-hadoop.job.reduce.writer" (as-str value)))

;; The input file format.  May be a class name or "text" for
;; TextInputFormat, "kvtext" fro KeyValueTextInputFormat, "seq" for
;; SequenceFileInputFormat.
(defmethod conf :input-format [^Job job key value]
  (let [val (as-str value)]
    (cond
     (= "text" val)
     (.setInputFormatClass job TextInputFormat)

     (= "seq" val)
     (.setInputFormatClass job SequenceFileInputFormat)

     :else
     (.setInputFormatClass job (Class/forName value)))))

;; The output file format.  May be a class name or "text" for
;; TextOutputFormat, "seq" for SequenceFileOutputFormat.
(defmethod conf :output-format [^Job job key value]
  (let [val (as-str value)]
    (cond
     (= "text" val)
     (.setOutputFormatClass job TextOutputFormat)

     (= "seq" val)
     (.setOutputFormatClass job SequenceFileOutputFormat)

     :else
     (.setOutputFormatClass job (Class/forName value)))))

;; If true, compress job output files.
(defmethod conf :compress-output [^Job job key value]
  (let [val (.toLowerCase (as-str value))]
    (cond
     (= "true" val)
     (FileOutputFormat/setCompressOutput job true)

     (= "false" val)
     (FileOutputFormat/setCompressOutput job false)

     :else
     (throw (Exception. (str "compress-output value must be true or false, but given '" val "'"))))))

;; Codec to use for compressing job output files.
(defmethod conf :output-compressor [^Job job key value]
  (let [val (as-str value)]
    (cond
     (= "default" val)
     (FileOutputFormat/setOutputCompressorClass job DefaultCodec)

     (= "gzip" val)
     (FileOutputFormat/setOutputCompressorClass job GzipCodec)

     (= "bzip2" val)
     (FileOutputFormat/setOutputCompressorClass job BZip2Codec)

     :else
     (FileOutputFormat/setOutputCompressorClass job (Class/forName value)))))

;; Type of compression to use for sequence files.
(defmethod conf :compression-type [^Job job key value]
  (let [val (as-str value)]
    (cond
     (= "block" val)
     (SequenceFileOutputFormat/setOutputCompressionType
      job SequenceFile$CompressionType/BLOCK)

     (= "none" val)
     (SequenceFileOutputFormat/setOutputCompressionType
      job SequenceFile$CompressionType/NONE)

     (= "record" val)
     (SequenceFileOutputFormat/setOutputCompressionType
      job SequenceFile$CompressionType/RECORD))))


(defmethod conf :batch [^Job job key value]
  (let [val (as-str value)]
    (cond (= val "true")
	  (.set (configuration job) "clojure-hadoop.job.batch" "true")
	  (= val "false")
	  (.set (configuration job) "clojure-hadoop.job.batch" "false"))))

(defn- to-keyword [^String k]
  (keyword
   (let [fk (first k)]
     (if (or (= fk \:) (= fk \-))
       (.substring k 1)
       k))))

(defn parse-command-line-args [^Job job args]
  (when (empty? args)
    (throw (IllegalArgumentException. "Missing required options.")))
  (when-not (even? (count args))
    (throw (IllegalArgumentException. "Number of options must be even.")))
  (doseq [[k v] (partition 2 args)]
    (conf job (to-keyword k) v)))

(defn print-usage []
  (println "Usage: java -cp [jars...] clojure_hadoop.job [options...]
Required options are:
 -input     comma-separated input paths
 -output    output path
 -map       mapper function, as namespace/name or class name
 -reduce    reducer function, as namespace/name or class name
OR
 -job       job definition function, as namespace/name

Mapper or reducer function may also be \"identity\".
Reducer function may also be \"none\".

Other available options are:
 -input-format      Class name or \"text\" or \"seq\" (SeqFile)
 -output-format     Class name or \"text\" or \"seq\" (SeqFile)
 -output-key        Class for job output key
 -output-value      Class for job output value
 -map-count         Number of Mapper instances
 -map-output-key    Class for intermediate Mapper output key
 -map-output-value  Class for intermediate Mapper output value
 -map-reader        Mapper reader function, as namespace/name
 -map-writer        Mapper writer function, as namespace/name
 -reduce-count      Number of Reducer instances
 -reduce-reader     Reducer reader function, as namespace/name
 -reduce-writer     Reducer writer function, as namespace/name
 -combine           Combiner function, as namespace/name or class name
 -name              Job name
 -replace           If \"true\", deletes output dir before start
 -compress-output   If \"true\", compress job output files
 -output-compressor Compression class or \"gzip\",\"bzip2\",\"default\"
 -compression-type  For seqfiles, compress \"block\",\"record\",\"none\"
<<<<<<< HEAD
"))
=======
 -batch             If \"false\" (default), run interactively, else 'submit'
"))
>>>>>>> 1b84ce21
<|MERGE_RESOLUTION|>--- conflicted
+++ resolved
@@ -1,11 +1,7 @@
 (ns clojure-hadoop.config
   (:require [clojure-hadoop.imports :as imp]
-            [clojure-hadoop.load :as load])
-<<<<<<< HEAD
-  (:use [clojure.string :only [trim]]))
-=======
-  (:require [clojure.string :as str]))
->>>>>>> 1b84ce21
+            [clojure-hadoop.load :as load]
+            [clojure.string :as str]))
 
 ;; This file defines configuration options for clojure-hadoop.
 ;;
@@ -28,56 +24,32 @@
 (imp/import-mapreduce)
 (imp/import-mapreduce-lib)
 
-<<<<<<< HEAD
-(def combine-cleanup "clojure-hadoop.job.combine.cleanup"
-=======
-(def combine-cleanup 
->>>>>>> 1b84ce21
+(def combine-cleanup
   "The name of the property that stores the cleanup function name of
   the combiner."
   "clojure-hadoop.job.combine.cleanup")
 
-<<<<<<< HEAD
-(def combine-setup "clojure-hadoop.job.combine.setup"
-=======
-(def combine-setup 
->>>>>>> 1b84ce21
+(def combine-setup
   "The name of the property that stores the setup function name of the
   combiner."
   "clojure-hadoop.job.combine.setup")
 
-<<<<<<< HEAD
-(def map-cleanup "clojure-hadoop.job.map.cleanup"
-=======
-(def map-cleanup 
->>>>>>> 1b84ce21
+(def map-cleanup
   "The name of the property that stores the cleanup function name of
   the mapper."
   "clojure-hadoop.job.map.cleanup")
 
-<<<<<<< HEAD
-(def map-setup "clojure-hadoop.job.map.setup"
-=======
-(def map-setup 
->>>>>>> 1b84ce21
+(def map-setup
   "The name of the property that stores the setup function name of the
   mapper."
   "clojure-hadoop.job.map.setup")
 
-<<<<<<< HEAD
-(def reduce-cleanup "clojure-hadoop.job.reduce.cleanup"
-=======
-(def reduce-cleanup 
->>>>>>> 1b84ce21
+(def reduce-cleanup
   "The name of the property that stores the cleanup function name of
   the reducer."
   "clojure-hadoop.job.reduce.cleanup")
 
-<<<<<<< HEAD
-(def reduce-setup "clojure-hadoop.job.reduce.setup"
-=======
-(def reduce-setup 
->>>>>>> 1b84ce21
+(def reduce-setup
   "The name of the property that stores the setup function name of the
   reducer."
   "clojure-hadoop.job.reduce.setup")
@@ -101,8 +73,6 @@
    (fn? value) (conf job :job (value))
    :else (doseq [[k v] value] (conf job k v))))
 
-<<<<<<< HEAD
-=======
 (defn- set-parameters [^Job job params]
   (doseq [[param value] params]
     (.set (configuration job) param value)))
@@ -110,14 +80,13 @@
 (defmethod conf :params [^Job job key params]
   (set-parameters job (var-get (resolve (read-string params)))))
 
-;; Modify the job or configuration 
+;; Modify the job or configuration
 (defmethod conf :configure [^Job job key fnames]
   (doseq [fname (if (sequential? fnames) fnames (list fnames))]
     (if (fn? fname)
       (fname job)
       ((load/load-name fname) job))))
 
->>>>>>> 1b84ce21
 (defmethod conf :name [^Job job key value]
   (.setJobName job value))
 
@@ -392,9 +361,5 @@
  -compress-output   If \"true\", compress job output files
  -output-compressor Compression class or \"gzip\",\"bzip2\",\"default\"
  -compression-type  For seqfiles, compress \"block\",\"record\",\"none\"
-<<<<<<< HEAD
-"))
-=======
  -batch             If \"false\" (default), run interactively, else 'submit'
-"))
->>>>>>> 1b84ce21
+"))